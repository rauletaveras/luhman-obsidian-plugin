--- conflicted
+++ resolved
@@ -1,3 +1,5 @@
+import "./styles/styles.css";
+
 import {
   App,
   EditorPosition,
@@ -5,13 +7,12 @@
   FuzzySuggestModal,
   MarkdownView,
   Modal,
+  Notice,
   Plugin,
   PluginSettingTab,
   Setting,
   TFile,
-  Notice,
 } from "obsidian";
-import "./styles/styles.css";
 
 const idOnlyRegex = /([0-9]+|[a-z]+)/g;
 const checkSettingsMessage = "Try checking the settings if this seems wrong.";
@@ -49,12 +50,9 @@
   matchRule: string;
   separator: string;
   addTitle: boolean;
-<<<<<<< HEAD
   addAlias: boolean;
   useLinkAlias: boolean;
-=======
   templateFile: string;
->>>>>>> e0aa5044
 }
 
 const DEFAULT_SETTINGS: LuhmanSettings = {
@@ -76,11 +74,7 @@
 
   display(): void {
     const { containerEl } = this;
-<<<<<<< HEAD
-    const { matchRule, separator, addTitle, addAlias, useLinkAlias } = this.plugin.settings;
-=======
-    const { matchRule, separator, addTitle, templateFile } = this.plugin.settings;
->>>>>>> e0aa5044
+    const { matchRule, separator, addTitle, addAlias, useLinkAlias, templateFile } = this.plugin.settings;
     containerEl.empty();
     containerEl.createEl("p", {
       text: "The ID is a block of letters and numbers at the beginning of the filename",
@@ -309,19 +303,7 @@
       titleContent = "";
     }
 
-<<<<<<< HEAD
-    const fullContent = titleContent + content;
-    const file = await this.app.vault.create(path, fullContent);
-    if (this.settings.addAlias) {
-      // @ts-ignore, TODO: upgrade obsidian dependency to "latest" to resolve missing type
-      await this.app.fileManager.processFrontMatter(file, (frontMatter) => {
-        frontMatter = frontMatter || {}
-        frontMatter.aliases = frontMatter.aliases || []
-        frontMatter.aliases.push(title)
-        return frontMatter
-      })
-    }
-=======
+
     let file = null;
     const backlinkRegex = /{{link}}/g;
     const titleRegex = /{{title}}/g;
@@ -348,10 +330,18 @@
     } else {
       const fullContent = titleContent + "\n\n" + fileLink;
       file = await this.app.vault.create(path, fullContent);
+    if (this.settings.addAlias) {
+      // @ts-ignore, TODO: upgrade obsidian dependency to "latest" to resolve missing type
+      await this.app.fileManager.processFrontMatter(file, (frontMatter) => {
+        frontMatter = frontMatter || {}
+        frontMatter.aliases = frontMatter.aliases || []
+        frontMatter.aliases.push(title)
+        return frontMatter
+      })
+    }
       successCallback();
     }
 
->>>>>>> e0aa5044
     const active = app.workspace.getLeaf();
     if (active == null) {
       return;
@@ -441,11 +431,19 @@
             : selectionPos.anchor.line < selectionPos.head.line; // else they are not on the same line and just check if anchor is before head
 
         // if anchorCorrect use as is, else switch
-        const virtualAnchor = anchorCorrect ? selectionPos.anchor : selectionPos.head;
-        const virtualHead = anchorCorrect ? selectionPos.head : selectionPos.anchor;
+        const virtualAnchor = anchorCorrect
+          ? selectionPos.anchor
+          : selectionPos.head;
+        const virtualHead = anchorCorrect
+          ? selectionPos.head
+          : selectionPos.anchor;
         // editor!.replaceRange(" ".repeat(spaceBefore) + newLink(title) + " ".repeat(spaceAfter), virtualAnchor, virtualHead);
         this.makeNote(nextPath(title), title, fileLink, true, openNewFile, () => {
-          editor!.replaceRange(" ".repeat(spaceBefore) + newLink(title) + " ".repeat(spaceAfter), virtualAnchor, virtualHead);
+          editor!.replaceRange(
+            " ".repeat(spaceBefore) + newLink(title) + " ".repeat(spaceAfter),
+            virtualAnchor,
+            virtualHead
+          );
         });
       } else {
         new NewZettelModal(
